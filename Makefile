--- conflicted
+++ resolved
@@ -137,11 +137,8 @@
 	@{ case "$*" in \
 		*5.1*) opam pin add -n --yes --switch $* sexplib0.v0.15.0 https://github.com/shakthimaan/sexplib0.git#multicore; \
 	esac };
-<<<<<<< HEAD
 	opam pin add -n --yes --switch $* runtime_events_tools https://github.com/sadiqj/runtime_events_tools.git
-=======
 	opam pin add -n --yes --switch $* ocamlfind https://github.com/dra27/ocamlfind/archive/lib-layout.tar.gz
->>>>>>> 4fbe61bc
 	opam pin add -n --yes --switch $* base.v0.14.3 https://github.com/janestreet/base.git#v0.14.3
 	opam pin add -n --yes --switch $* coq-core https://github.com/ejgallego/coq/archive/refs/tags/multicore-2021-09-29.tar.gz
 	opam pin add -n --yes --switch $* coq-stdlib https://github.com/ejgallego/coq/archive/refs/tags/multicore-2021-09-29.tar.gz
